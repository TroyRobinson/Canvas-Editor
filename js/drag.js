--- conflicted
+++ resolved
@@ -2,14 +2,11 @@
 let dragOffset = { x: 0, y: 0 };
 let isMultiDragging = false;
 let multiDragOffsets = new Map(); // Store relative positions of all selected elements
-<<<<<<< HEAD
 let isFlexReordering = false;
 let flexContainer = null;
 let flexOldHTML = '';
 let flexDirection = 'row';
-=======
 let isLineDragging = false;
->>>>>>> 19286cf6
 
 // Alt/Option key duplication state
 let isAltPressed = false;

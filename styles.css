--- conflicted
+++ resolved
@@ -956,11 +956,8 @@
     padding: 12px;
     display: flex;
     flex-direction: column;
-<<<<<<< HEAD
-=======
     gap: 8px;
     justify-content: flex-end;
->>>>>>> 1a7ad0d6
 }
 
 .enhancement-history-scroll::-webkit-scrollbar {
